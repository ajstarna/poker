--- conflicted
+++ resolved
@@ -1311,18 +1311,11 @@
 				// the new bet must meet the min raise,
 				// UNLESS it puts them all-in, then it is fine
 				println!("new bet must be at least the minimum raise!");
-<<<<<<< HEAD
-				let message = json::object! {
-				    msg_type: "error".to_owned(),
-				    error: "invalid_action".to_owned(),
-				    reason: "the new bet must be at least the minumum raise!".to_owned(),
-=======
 				let min_bet = gamehand.current_bet + gamehand.min_raise;
 				let message = json::object! {
 				    msg_type: "error".to_owned(),
 				    error: "invalid_action".to_owned(),
 				    reason: format!("the new bet must be at least the minumum: {min_bet}"),
->>>>>>> 1ce217a1
 				};
 				PlayerConfig::send_specific_message(
 				    &message.dump(),
