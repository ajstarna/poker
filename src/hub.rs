//! `GameHub` is an actor. It keeps track of the current tables/games
//! and manages PlayerConfig structs (which include Ws Recipients)
//! When a WsMessage comes in from a WsGameSession, the GameHub routes the message to the proper Game

//! This file is adapted from the actix-web chat websocket example

use std::{
    collections::{HashMap, HashSet, VecDeque},
    sync::{atomic::AtomicUsize, Arc, Mutex},
};

use crate::logic::{Game, PlayerAction, PlayerConfig};
use crate::messages::{
<<<<<<< HEAD
    Connect, Create, CreateFields, CreateGameError, Join, ListTables, MetaAction, MetaActionMessage,
=======
    Connect, Create, CreateGameError, GameOver, Join, ListTables, MetaAction, MetaActionMessage,
>>>>>>> 313aba7a
    PlayerActionMessage, PlayerName, Returned, ReturnedReason, WsMessage,
};
use actix::prelude::{Actor, Context, Handler, MessageResult};
use actix::AsyncContext;
use json::object;
use rand::Rng;
use uuid::Uuid;

// for generator random game names
const CHAR_SET: &[u8] = b"ABCDEFGHIJKLMNOPQRSTUVWXYZ";
const GAME_NAME_LEN: usize = 4;

/// `Gamelobby` manages chat tables and responsible for coordinating chat session.
#[derive(Debug)]
pub struct GameHub {
    // map from session id to the PlayerConfig for players that have connected but are not at a table
    main_lobby_connections: HashMap<Uuid, PlayerConfig>,

    // a map from session id to the table that it currently is in
    players_to_table: HashMap<Uuid, String>,

    // this is where the hub can add incoming player actions for a running game to grab from
    tables_to_actions: HashMap<String, Arc<Mutex<HashMap<Uuid, PlayerAction>>>>,

    tables_to_meta_actions: HashMap<String, Arc<Mutex<VecDeque<MetaAction>>>>,

    private_tables: HashSet<String>, // which games do not show up in the loby

    visitor_count: Arc<AtomicUsize>,
}

impl GameHub {
    pub fn new(visitor_count: Arc<AtomicUsize>) -> GameHub {
        GameHub {
            //sessions: HashMap::new(),
            //tables_to_session_ids: HashMap::new(),
            main_lobby_connections: HashMap::new(),
            players_to_table: HashMap::new(),
            tables_to_actions: HashMap::new(),
            tables_to_meta_actions: HashMap::new(),
            private_tables: HashSet::new(),
            visitor_count,
        }
    }
}

/// Make actor from `GameHub`
impl Actor for GameHub {
    /// We are going to use simple Context, we just need ability to communicate
    /// with other actors.
    type Context = Context<Self>;
}

/// Handler for Connect message.
///
/// Register new session and assign unique id to this session
impl Handler<Connect> for GameHub {
    type Result = MessageResult<Connect>; // use MessageResult so that we can return a Uuid

    fn handle(&mut self, msg: Connect, _: &mut Context<Self>) -> Self::Result {
        println!("Someone joined");

        // register session with random id
        let id = uuid::Uuid::new_v4();
        // create a config with name==None to start
        let player_config = PlayerConfig::new(id, None, Some(msg.addr));

        // put them in the main lobby to wait to join a table
        self.main_lobby_connections.insert(id, player_config);

        // send id back
        MessageResult(id)
    }
}

/// Handler for `ListTables` message.
impl Handler<ListTables> for GameHub {
    type Result = MessageResult<ListTables>;

    fn handle(&mut self, _: ListTables, _: &mut Context<Self>) -> Self::Result {
        let mut tables = Vec::new();

        for key in self.tables_to_actions.keys() {
            if self.private_tables.contains(key) {
                // don't return private tables
                continue;
            }
            tables.push(key.to_owned())
        }

        MessageResult(tables)
    }
}

/// Handler for PlayerName message.
impl Handler<PlayerName> for GameHub {
    type Result = ();

    fn handle(&mut self, msg: PlayerName, _: &mut Context<Self>) {
        // if the player is the main lobby, find them and set their name
        if let Some(player_config) = self.main_lobby_connections.get_mut(&msg.id) {
            println!("setting player name in the main lobby");
            let message = object! {
            msg_type: "name_changed".to_owned(),
            new_name: msg.name.clone(),
            };
            player_config
                .player_addr
                .as_ref()
                .unwrap()
                .do_send(WsMessage(message.dump()));
            player_config.name = Some(msg.name);
        } else if let Some(table_name) = self.players_to_table.get(&msg.id) {
            // otherwise, find which game they are in, and tell the game there has been a name change
            if let Some(meta_actions) = self.tables_to_meta_actions.get_mut(table_name) {
                println!("passing player name to the game");
                meta_actions
                    .lock()
                    .unwrap()
                    .push_back(MetaAction::PlayerName(msg.id, msg.name));
                println!("meta actions = {:?}", meta_actions);
            } else {
                // TODO: this should never happen. the player is allegedly at a table, but we
                // have no record of it in tables_to_meta_actions
                panic!(
                    "we can not find the meta actions for table named {:?}",
                    table_name
                );
            }
        } else {
            // player id not found anywhere. this should never happen
            panic!("how can we set a name if no config exists anywhere!");
        }
    }
}

/// Join table, send disconnect message to old table
/// send join message to new table
impl Handler<Join> for GameHub {
    type Result = ();

    fn handle(&mut self, msg: Join, _: &mut Context<Self>) {
        let Join {
            id,
            table_name,
            password,
        } = msg;

        let player_config_option = self.main_lobby_connections.remove(&id);
        if player_config_option.is_none() {
            // the player is not in the main lobby,
            // so we must be waiting for the game to remove the player still
            println!("player config not in the main lobby, so they must already be at a game");
            return;
        }
        let player_config = player_config_option.unwrap();

        if player_config.name.is_none() {
            // they are not allowed to join a game without a Name set
            let message = json::object! {
                    msg_type: "error".to_owned(),
            error: "unable_to_join".to_owned(),
                    reason: "You cannot join a game until you set your name!"
                };
            player_config
                .player_addr
                .as_ref()
                .unwrap()
                .do_send(WsMessage(message.dump()));
            // put them back in the lobby
            self.main_lobby_connections
                .insert(player_config.id, player_config);
            return;
        }

        // update the mapping to find the player at a table
        self.players_to_table.insert(id, table_name.clone());

        if let Some(meta_actions) = self.tables_to_meta_actions.get_mut(&table_name) {
            // since the meta actions already exist, this means the game already exists
            // so we can simply join it
            println!("joining existing game! {:?}", meta_actions);
            meta_actions
                .lock()
                .unwrap()
                .push_back(MetaAction::Join(player_config, password));
        } else {
            let message = json::object! {
                    msg_type: "error".to_owned(),
            error: "unable_to_join".to_owned(),
                    reason: format!("no table named {} exisits", table_name),
                };
            player_config
                .player_addr
                .as_ref()
                .unwrap()
                .do_send(WsMessage(message.dump()));
            // put them back in the lobby
            self.main_lobby_connections
                .insert(player_config.id, player_config);
        }
    }
}

/// Handler for a player that has been returned from a game officially
/// This message comes FROM a game and provides the config, which we can put back in the lobby`
impl Handler<Returned> for GameHub {
    type Result = ();

    fn handle(&mut self, msg: Returned, _: &mut Context<Self>) {
        let Returned { config, reason } = msg;
        println!("Handling player {:?} removed", config);
        if let Some(table_name) = self.players_to_table.remove(&config.id) {
            // we stil think this player is at table in our mapping, so remove it
            println!("removing player {:?} removed from {:?}", config, table_name);
        }

        // tell the player what happened (successful leave/why couldn't they join)

        if let Some(addr) = &config.player_addr {
            let mut message = object! {};
            match reason {
                ReturnedReason::Left => {
                    message["msg_type"] = "left_game".into();
                }
                ReturnedReason::FailureToJoin(err) => {
		    message["msg_type"] = "error".into();
                    message["error"] = "unable_to_join".into();		    
                    message["reason"] = err.to_string().into();
                }
            }
            addr.do_send(WsMessage(message.dump()));
        }

        // add the config back into the lobby
        self.main_lobby_connections.insert(config.id, config);
    }
}

/// create table, cannot already be at a table
impl Handler<Create> for GameHub {
    type Result = Result<String, CreateGameError>;

    /// creates a game and returns either Ok(table_name) or an Er(CreateGameError)
    /// if the player is not in the lobby or does not have their name set
    fn handle(&mut self, msg: Create, ctx: &mut Context<Self>) -> Self::Result {
        let Create { id, create_msg } = msg;

        let player_config_option = self.main_lobby_connections.remove(&id);
        if player_config_option.is_none() {
            // the player is not in the main lobby,
            // so we must be waiting for the game to remove the player still
            println!("player config not in the main lobby, so they must already be at a game");
            if let Some(table_name) = self.players_to_table.get(&id) {
                return Err(CreateGameError::AlreadyAtTable(table_name.to_string()));
            } else {
                println!("player not at lobby nor at a table");
                return Err(CreateGameError::AlreadyAtTable("unknown".to_string()));
            }
        }
        let player_config = player_config_option.unwrap();

        if player_config.name.is_none() {
            // they are not allowed to join a game without a Name set
            // put them back in the lobby
            self.main_lobby_connections
                .insert(player_config.id, player_config);
            return Err(CreateGameError::NameNotSet);
        }

<<<<<<< HEAD
	match serde_json::from_str(&create_msg) {
	    Ok(create_fields) => {
		let CreateFields {
		    max_players,
		    small_blind,
		    big_blind,
		    buy_in,
		    num_bots,
		    password,
		} = create_fields;
		println!("password in create game = {:?}", password);
		
		if num_bots >= max_players {
		    self.main_lobby_connections.insert(player_config.id, player_config);
		    return Err(CreateGameError::TooManyBots);
		}
		
		if big_blind > buy_in || small_blind > buy_in {
		    self.main_lobby_connections.insert(player_config.id, player_config);
		    return Err(CreateGameError::TooLargeBlinds);		
		}
		
		let mut rng = rand::thread_rng();
		let table_name = loop {
                    // create a new 4-char unique name for the table
                    let genned_name: String = (0..GAME_NAME_LEN)
			.map(|_| {
                            let idx = rng.gen_range(0..CHAR_SET.len());
                            CHAR_SET[idx] as char
			})
			.collect();
                    if self.tables_to_actions.contains_key(&genned_name) {
			// unlikely, but we already have a table with this exact name
			continue;
                    }
                    // we genned a name that is new
                    break genned_name;
		};
		
		let actions = Arc::new(Mutex::new(HashMap::new()));
		let meta_actions = Arc::new(Mutex::new(VecDeque::new()));
		let cloned_actions = actions.clone();
		let cloned_meta_actions = meta_actions.clone();
		
		let mut game = Game::new(
                    ctx.address(),
                    table_name.clone(),
                    None, // no deck needed to pass in
                    max_players,
                    small_blind,
                    big_blind,
                    buy_in,
                    password.clone(),
		    id, // the creator is the admin
		);
		
		for i in 0..num_bots {
                    let name = format!("Mr {}", i);
                    game.add_bot(name)
			.expect("error adding bot on freshly created game");
		}
		
		if password.is_some() {
		    // a game with a password does not show up as a public game
                    self.private_tables.insert(table_name.clone());
		}
		
		// update the mapping to find the player at a table
		self.players_to_table.insert(id, table_name.clone());
		
		game.add_user(player_config, password)
                    .expect("error joining freshly created game");
		
		std::thread::spawn(move || {
                    // Note: I tried having the actions and meta actions as part of the game struct,
                    // but this led to lifetime concerns.
                    // Then I changed to using scoped threads, and this sort of "solved" it,
                    // but it did not play nicely with actix async (i.e. the tests worked but the app did not)
                    // TLDR keep the actions as something passed in to play()
                    game.play(&cloned_actions, &cloned_meta_actions, None);
		});
		
		self.tables_to_actions.insert(table_name.clone(), actions);
		self.tables_to_meta_actions
                    .insert(table_name.clone(), meta_actions);
		Ok(table_name) // return the table name
=======
        if let (
            Some(max_players),
            Some(small_blind),
            Some(big_blind),
            Some(buy_in),
            Some(num_bots),
            Some(is_private),
            Some(password),
        ) = (
            create_msg.get("max_players"),
            create_msg.get("small_blind"),
            create_msg.get("big_blind"),
            create_msg.get("buy_in"),
            create_msg.get("num_bots"),
            create_msg.get("is_private"),
            create_msg.get("password"),
        ) {
            let max_players = max_players
                .to_string()
                .parse::<u8>()
                .map_err(|_| CreateGameError::InvalidFieldValue("max_players".to_owned()))?;
            let small_blind = small_blind
                .to_string()
                .parse::<u32>()
                .map_err(|_| CreateGameError::InvalidFieldValue("small_blind".to_owned()))?;
            let big_blind = big_blind
                .to_string()
                .parse::<u32>()
                .map_err(|_| CreateGameError::InvalidFieldValue("big_blind".to_owned()))?;
            let buy_in = buy_in
                .to_string()
                .parse::<u32>()
                .map_err(|_| CreateGameError::InvalidFieldValue("buy_in".to_owned()))?;
            let num_bots = num_bots
                .to_string()
                .parse::<u8>()
                .map_err(|_| CreateGameError::InvalidFieldValue("num_bots".to_owned()))?;
            let is_private = is_private
                .to_string()
                .parse::<bool>()
                .map_err(|_| CreateGameError::InvalidFieldValue("is_private".to_owned()))?;

            println!("password in create game = {:?}", password);

            let password = if password.is_string() {
                Some(password.to_string())
            } else {
                None
            };

            if num_bots >= max_players {
                self.main_lobby_connections
                    .insert(player_config.id, player_config);
                return Err(CreateGameError::TooManyBots);
            }

            if big_blind > buy_in || small_blind > buy_in {
                self.main_lobby_connections
                    .insert(player_config.id, player_config);
                return Err(CreateGameError::TooLargeBlinds);
            }

            let mut rng = rand::thread_rng();
            let table_name = loop {
                // create a new 4-char unique name for the table
                let genned_name: String = (0..GAME_NAME_LEN)
                    .map(|_| {
                        let idx = rng.gen_range(0..CHAR_SET.len());
                        CHAR_SET[idx] as char
                    })
                    .collect();
                if self.tables_to_actions.contains_key(&genned_name) {
                    // unlikely, but we already have a table with this exact name
                    continue;
                }
                // we genned a name that is new
                break genned_name;
            };

            let actions = Arc::new(Mutex::new(HashMap::new()));
            let meta_actions = Arc::new(Mutex::new(VecDeque::new()));
            let cloned_actions = actions.clone();
            let cloned_meta_actions = meta_actions.clone();

            let mut game = Game::new(
                ctx.address(),
                table_name.clone(),
                None, // no deck needed to pass in
                max_players,
                small_blind,
                big_blind,
                buy_in,
                password.clone(),
            );

            for i in 0..num_bots {
                let name = format!("Mr {}", i);
                game.add_bot(name)
                    .expect("error adding bot on freshly created game");
>>>>>>> 313aba7a
            }
	    Err(e) => {
		println!("create message unable to deserialize");
		println!("{:?}", e);
		self.main_lobby_connections.insert(player_config.id, player_config);	    
		return Err(CreateGameError::UnableToParseJson(e.to_string()));
            }
<<<<<<< HEAD
	}
=======

            // update the mapping to find the player at a table
            self.players_to_table.insert(id, table_name.clone());

            game.add_user(player_config, password)
                .expect("error joining freshly created game");

            std::thread::spawn(move || {
                // Note: I tried having the actions and meta actions as part of the game struct,
                // but this led to lifetime concerns.
                // Then I changed to using scoped threads, and this sort of "solved" it,
                // but it did not play nicely with actix async (i.e. the tests worked but the app did not)
                // TLDR keep the actions as something passed in to play()
                game.play(&cloned_actions, &cloned_meta_actions, None);
            });

            self.tables_to_actions.insert(table_name.clone(), actions);
            self.tables_to_meta_actions
                .insert(table_name.clone(), meta_actions);
            Ok(table_name) // return the table name
        } else {
            println!("create message missing one or more required fields!");
            self.main_lobby_connections
                .insert(player_config.id, player_config);
            Err(CreateGameError::MissingField)
        }
>>>>>>> 313aba7a
    }
}

/// Handler for Message message.
impl Handler<PlayerActionMessage> for GameHub {
    type Result = ();

    /// the player has sent a message of what their next action in the game should be,
    /// so we need to relay that to the game
    fn handle(&mut self, msg: PlayerActionMessage, _: &mut Context<Self>) {
        if let Some(table_name) = self.players_to_table.get(&msg.id) {
            // the player was at a table, so tell the Game this player's message
            if let Some(actions_map) = self.tables_to_actions.get_mut(table_name) {
                println!("handling player action in the hub!");
                actions_map
                    .lock()
                    .unwrap()
                    .insert(msg.id, msg.player_action);
                println!("actions map = {:?}", actions_map);
            } else {
                // TODO: this should never happen. the player is allegedly at a table, but we
                // have no record of it in tables_to_game
                println!("blah blah mp actioms queue!");
            }
        }
    }
}

/// the game tells us that it has ended (no more human players),
/// so lets remove it from our hub records
impl Handler<GameOver> for GameHub {
    type Result = ();

    fn handle(&mut self, msg: GameOver, _: &mut Context<Self>) {
        let GameOver { table_name } = msg;
        println!(
            "Handling game over in the hub for table name: {:?}",
            table_name
        );
        if self.tables_to_actions.remove(&table_name).is_some() {
            println!("removed properly from tables_to_actions");
        }
        if self.tables_to_meta_actions.remove(&table_name).is_some() {
            println!("removed properly from tables_to_meta_actions");
        }
        if self.private_tables.remove(&table_name) {
            println!("removed properly from private_tables");
        }
    }
}

/// Handler for MetaAction messages.
/// The types of meta actions inside a MetaAction message should simply be
/// passed on to the game (if one exists)
impl Handler<MetaActionMessage> for GameHub {
    type Result = ();

    fn handle(&mut self, msg: MetaActionMessage, _: &mut Context<Self>) {
        let MetaActionMessage { id, meta_action } = msg;
        println!("handling MetaActionMessage in the hub! {:?}", meta_action);
        if let Some(table_name) = self.players_to_table.get(&id) {
            // tell the table that a player is gone
            if let Some(meta_actions) = self.tables_to_meta_actions.get_mut(table_name) {
                meta_actions.lock().unwrap().push_back(meta_action);
            } else {
                // this should not happen since the meta actions vec should be created at the same time as the game
            }
        }
    }
}<|MERGE_RESOLUTION|>--- conflicted
+++ resolved
@@ -11,11 +11,7 @@
 
 use crate::logic::{Game, PlayerAction, PlayerConfig};
 use crate::messages::{
-<<<<<<< HEAD
-    Connect, Create, CreateFields, CreateGameError, Join, ListTables, MetaAction, MetaActionMessage,
-=======
-    Connect, Create, CreateGameError, GameOver, Join, ListTables, MetaAction, MetaActionMessage,
->>>>>>> 313aba7a
+    Connect, Create, CreateFields, CreateGameError, GameOver, Join, ListTables, MetaAction, MetaActionMessage,
     PlayerActionMessage, PlayerName, Returned, ReturnedReason, WsMessage,
 };
 use actix::prelude::{Actor, Context, Handler, MessageResult};
@@ -286,7 +282,6 @@
             return Err(CreateGameError::NameNotSet);
         }
 
-<<<<<<< HEAD
 	match serde_json::from_str(&create_msg) {
 	    Ok(create_fields) => {
 		let CreateFields {
@@ -373,107 +368,6 @@
 		self.tables_to_meta_actions
                     .insert(table_name.clone(), meta_actions);
 		Ok(table_name) // return the table name
-=======
-        if let (
-            Some(max_players),
-            Some(small_blind),
-            Some(big_blind),
-            Some(buy_in),
-            Some(num_bots),
-            Some(is_private),
-            Some(password),
-        ) = (
-            create_msg.get("max_players"),
-            create_msg.get("small_blind"),
-            create_msg.get("big_blind"),
-            create_msg.get("buy_in"),
-            create_msg.get("num_bots"),
-            create_msg.get("is_private"),
-            create_msg.get("password"),
-        ) {
-            let max_players = max_players
-                .to_string()
-                .parse::<u8>()
-                .map_err(|_| CreateGameError::InvalidFieldValue("max_players".to_owned()))?;
-            let small_blind = small_blind
-                .to_string()
-                .parse::<u32>()
-                .map_err(|_| CreateGameError::InvalidFieldValue("small_blind".to_owned()))?;
-            let big_blind = big_blind
-                .to_string()
-                .parse::<u32>()
-                .map_err(|_| CreateGameError::InvalidFieldValue("big_blind".to_owned()))?;
-            let buy_in = buy_in
-                .to_string()
-                .parse::<u32>()
-                .map_err(|_| CreateGameError::InvalidFieldValue("buy_in".to_owned()))?;
-            let num_bots = num_bots
-                .to_string()
-                .parse::<u8>()
-                .map_err(|_| CreateGameError::InvalidFieldValue("num_bots".to_owned()))?;
-            let is_private = is_private
-                .to_string()
-                .parse::<bool>()
-                .map_err(|_| CreateGameError::InvalidFieldValue("is_private".to_owned()))?;
-
-            println!("password in create game = {:?}", password);
-
-            let password = if password.is_string() {
-                Some(password.to_string())
-            } else {
-                None
-            };
-
-            if num_bots >= max_players {
-                self.main_lobby_connections
-                    .insert(player_config.id, player_config);
-                return Err(CreateGameError::TooManyBots);
-            }
-
-            if big_blind > buy_in || small_blind > buy_in {
-                self.main_lobby_connections
-                    .insert(player_config.id, player_config);
-                return Err(CreateGameError::TooLargeBlinds);
-            }
-
-            let mut rng = rand::thread_rng();
-            let table_name = loop {
-                // create a new 4-char unique name for the table
-                let genned_name: String = (0..GAME_NAME_LEN)
-                    .map(|_| {
-                        let idx = rng.gen_range(0..CHAR_SET.len());
-                        CHAR_SET[idx] as char
-                    })
-                    .collect();
-                if self.tables_to_actions.contains_key(&genned_name) {
-                    // unlikely, but we already have a table with this exact name
-                    continue;
-                }
-                // we genned a name that is new
-                break genned_name;
-            };
-
-            let actions = Arc::new(Mutex::new(HashMap::new()));
-            let meta_actions = Arc::new(Mutex::new(VecDeque::new()));
-            let cloned_actions = actions.clone();
-            let cloned_meta_actions = meta_actions.clone();
-
-            let mut game = Game::new(
-                ctx.address(),
-                table_name.clone(),
-                None, // no deck needed to pass in
-                max_players,
-                small_blind,
-                big_blind,
-                buy_in,
-                password.clone(),
-            );
-
-            for i in 0..num_bots {
-                let name = format!("Mr {}", i);
-                game.add_bot(name)
-                    .expect("error adding bot on freshly created game");
->>>>>>> 313aba7a
             }
 	    Err(e) => {
 		println!("create message unable to deserialize");
@@ -481,36 +375,7 @@
 		self.main_lobby_connections.insert(player_config.id, player_config);	    
 		return Err(CreateGameError::UnableToParseJson(e.to_string()));
             }
-<<<<<<< HEAD
 	}
-=======
-
-            // update the mapping to find the player at a table
-            self.players_to_table.insert(id, table_name.clone());
-
-            game.add_user(player_config, password)
-                .expect("error joining freshly created game");
-
-            std::thread::spawn(move || {
-                // Note: I tried having the actions and meta actions as part of the game struct,
-                // but this led to lifetime concerns.
-                // Then I changed to using scoped threads, and this sort of "solved" it,
-                // but it did not play nicely with actix async (i.e. the tests worked but the app did not)
-                // TLDR keep the actions as something passed in to play()
-                game.play(&cloned_actions, &cloned_meta_actions, None);
-            });
-
-            self.tables_to_actions.insert(table_name.clone(), actions);
-            self.tables_to_meta_actions
-                .insert(table_name.clone(), meta_actions);
-            Ok(table_name) // return the table name
-        } else {
-            println!("create message missing one or more required fields!");
-            self.main_lobby_connections
-                .insert(player_config.id, player_config);
-            Err(CreateGameError::MissingField)
-        }
->>>>>>> 313aba7a
     }
 }
 
