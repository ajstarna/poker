<!DOCTYPE html>

<html>

<head>
	<meta charset="utf-8" />
	<title>Poker</title>
	<link rel="stylesheet" href="static/style.css" />
</head>

<body>
	<script src="static/drawFunctions.js"></script>
	<script src="static/drawCard.js"></script>
	<script src="static/drawTable.js"></script>
	<script src="static/playerCard.js"></script>
	<script src="static/player.js"></script>

	<div id="info">
		<div style="padding: 10px">
			<span>Status:</span>
			<span id="status">Disconnected</span>
		</div>
		<!--Game Info-->
		<div id="game_info" style="display: none; padding: 10px">
			<div>
				<span>Table Name:</span>
				<span id="table_name"></span>
			</div>

			<div>
				<span><input type="checkbox" id="sitoutbtn" name="sitoutbtn" value="sitout" /></span>
				<span>Sit Out</span>
			</div>

			<div style="padding-top: 10px">
				<button class="button" onclick="leaveTable()">Leave Table</button>
			</div>
		</div>

		<!--Lobby Menu-->
		<div id="lobby_menu" style="display: block; margin: 30px; padding: 10px; background: rgba(50, 50, 50, 0.7)">
			<!--Player Info-->
			<div>
				<span><input type="text" id="playerName" /></span>
				<span>
					<button class="button" onclick="setPlayerName()">Set Name</button>
				</span>
			</div>

			<div class="row">
				<!--Games List-->
				<div class="column">
					<h1>Join Table</h1>
					<span><input type="text" id="tableId" /></span>
					<span>
						<button class="button" onclick="joinTable()">Join Table</button>
					</span>
					<h3>Public Tables</h3>
					<button class="button" onclick="listPublicTable()">
						Refresh Public Games
					</button>
					<div id="publicTableList" style="overflow: scroll; margin: 20px;">

					</div>
				</div>
				<!--Create Game-->
				<div class="column">
					<h1>Create Table</h1>
					<span>Max number of players:</span>
					<span id="player_limit_value">9</span>
					<div class="slidecontainer" style="margin-bottom: 20px;">
						<input type="range" min="2" max="9" value="9" class="slider" id="player_limit_slider" />
					</div>

					<span>
						Number of bots:
					</span>
					<span id="number_of_bots_value">0</span>
					<div class="slidecontainer" style="margin-bottom: 20px;">
						<input type="range" min="0" max="8" value="0" class="slider" id="number_of_bots_slider" />
					</div>

					<table style="margin-bottom: 20px;">
						<tr>
							<td style="padding-right: 20px;">
								Small Blind:
							</td>
							<td>
								<input type="text" value="4" id="small_blind_value" />

							</td>
						</tr>
						<tr>
							<td style="padding-right: 20px;">
								Big Blind:
							</td>
							<td>
								<input type="text" value="8" id="big_blind_value" />
							</td>
						</tr>
						<tr>
							<td style="padding-right: 20px;">
								Starting Stack:
							</td>
							<td>
								<input type="text" value="1000" id="starting_stack_value" />
							</td>
						</tr>
					</table>

					<button class="button" onclick="createTable()">Create Table</button>
				</div>
			</div>
		</div>
	</div>

	<div class="main">
		<div class="table">
			<canvas id="pokerTable" width="1200" height="720"> </canvas>
		</div>
		<div id="table_controls" class="row" style="display: none; margin: 10px">
			<div class="column">
				<div id="log"></div>

				<form id="chatform">
					<div style="display: flex; flex-direction: row">
						<input type="text" id="text" />
						<input type="submit" class="button" style="margin-left: 50px; float: right; width: 250px"
							id="send" onclick="sendMessage()" value="Send Message" />
					</div>
				</form>
			</div>
			<div class="column">
				<div style="
							margin-left: 10px;
							display: flex;
							flex-direction: row;
							width: 100%;
						">
					<div style="width: 100px">Bet Size:</div>
					<div class="slidecontainer">
						<input type="range" min="1" max="100" value="1" class="slider" id="betSizeSlider" />
					</div>
					<div style="margin-left: 10px; margin-bottom: 20px">
						<input type="text" style="width: 50px" id="betSize" />
					</div>
				</div>
				<div style="
							margin-left: 10px;
							display: flex;
							flex-direction: row;
							width: 100%;
						">
					<button class="button" style="flex: 0 50%" onclick="playerAction('fold')">
						Fold
					</button>
					<button class="button" style="flex: 0 50%" onclick="playerAction('check')">
						Check
					</button>
					<button class="button" style="flex: 0 50%" onclick="playerAction('call')">
						Call
					</button>
					<button class="button" style="flex: 0 50%" onclick="playerAction('bet')">
						Bet
					</button>
				</div>
			</div>
		</div>
	</div>

	<hr />

	<script>
		/** @type {WebSocket | null} */
		var socket = null;

		// Get canvas and context
		var canvas = document.getElementById("pokerTable");
		var context = canvas.getContext("2d");
		//context.font = "20px Georgia";

		var width = canvas.width;
		var height = canvas.height;

		const $status = document.querySelector("#status");
		const $lobbyMenu = document.getElementById("lobby_menu");
		// Create Game
		const $playerLimitSlider = document.getElementById("player_limit_slider");
		const $playerLimitValue = document.getElementById("player_limit_value");
		const $botNumberSlider = document.getElementById("number_of_bots_slider");
		const $botNumberValue = document.getElementById("number_of_bots_value");
		const $smallBlindValue = document.getElementById("small_blind_value");
		const $bigBlindValue = document.getElementById("big_blind_value");
		const $startingStackValue = document.getElementById("starting_stack_value");

		const $publicTableList = document.getElementById("publicTableList");

		const $gameMenu = document.getElementById("game_info");
		const $sitoutbtn = document.getElementById("sitoutbtn");
		const $log = document.querySelector("#log");
		const $form = document.querySelector("#chatform");
		const $input = document.getElementById("text");
		const $playerName = document.getElementById("playerName");
		const $tableId = document.getElementById("tableId");
		const $tableName = document.getElementById("table_name");
		const $tableControls = document.getElementById("table_controls");
		const $betSlider = document.getElementById("betSizeSlider");
		const $betSize = document.getElementById("betSize");

		$betSize.value = $betSlider.value;

		var hole = "";
		var flop = "";
		var turn = "";
		var river = "";
		var pots = null;
		var currentBet = null;
		var bigBlind = null;

		var buttonIdx = 0; // this will move around
		var yourIdx; // the position of players on the UI depends on your index
		var toActIdx; // whose turn is it to act?
		var playerToAct = "";

		var playerAtTable = false;

		// from mappedIndex to the latest action info for that player
		var playerStates = {};

		// this gives us the position of UI for a given MAPPED index
		// (e.g. the main player always maps to index 0)
		const mappedIndexToPlayerPosition = {
			0: [width / 2, height - 170],
			1: [280, height - 170],
			2: [100, height - 330],
			3: [100, 150],
			4: [width / 3 + 20, 20],
			5: [(2 * width) / 3, 20],
			6: [width - 100, 150],
			7: [width - 100, height - 330],
			8: [width - 280, height - 170],
		};

		const mappedIndexToPlayerChipPosition = {
			0: [width / 2 - 40, height - 220],
			1: [350, height - 220],
			2: [220, height - 320],
			3: [250, 300],
			4: [width / 3, 200],
			5: [(2 * width) / 3 - 30, 200],
			6: [width - 350, 300],
			7: [width - 320, height - 320],
			8: [width - 350, height - 220],
		};

		const mappedIndexToButtonPosition = {
			0: [width / 2 + 80, height - 180],
			1: [360, height - 180],
			2: [220, height - 270],
			3: [220, 250],
			4: [width / 3 - 60, 180],
			5: [(2 * width) / 3 - 80, 180],
			6: [width - 220, 250],
			7: [width - 220, height - 270],
			8: [width - 360, height - 180],
		};

		function init() {
			hole = "";
			flop = "";
			turn = "";
			river = "";
			pots = null;
			currentBet = null;
			bigBlind = null;

			buttonIdx = 0;
			yourIdx = 0;
			toActIdx = 0;
			playerToAct = "";

			playerAtTable = false;

			playerStates = {};
		}

		function drawPots(ctx) {
			// eventually we might want to draw something visual here?
			if (pots != null) {
				ctx.font = "bold 18px arial";
				ctx.textAlign = "start";
				ctx.fillStyle = "white";
				ctx.fillText("Pot(s): " + pots, width / 2 - 40, height / 2 + 80);
			}
			if (currentBet != null) {
				ctx.font = "bold 18px arial";
				ctx.textAlign = "start";
				ctx.fillStyle = "white";
				ctx.fillText(
					"Current bet: " + currentBet,
					width / 2 - 40,
					height / 2 + 110
				);
			}
		}

		function drawToAct(ctx) {
			if (playerToAct != "") {
				ctx.font = "bold 18px arial";
				ctx.textAlign = "start";
				ctx.fillStyle = "white";
				ctx.fillText(
					playerToAct + "'s turn to act!",
					width / 2 - 40,
					height / 2 + 140
				);
			}
		}

		function drawEverything() {
			// this is called after very change of state to re-render the entire UI.
			drawTable(context, width, height); // Draws the background and the table
			for (var mapped_index in playerStates) {
				// Get player object
				let player = playerStates[mapped_index];
				// Get player position (x, y)
				let position = mappedIndexToPlayerPosition[mapped_index];
				let chip_position = mappedIndexToPlayerChipPosition[mapped_index];
				// Draw player
				let is_players_turn_to_act = toActIdx == player.index;
				player.is_players_turn_to_act = is_players_turn_to_act;
				player.draw(context, position);
				// Draw player chips
				player.drawChips(context, chip_position);

				if (buttonIdx == player.index) {
					// Draw Button
					let btn_position = mappedIndexToButtonPosition[mapped_index];
					context.fillStyle = "white";
					context.strokeStyle = "black";

					context.beginPath();
					context.arc(
						btn_position[0],
						btn_position[1] + 2,
						10,
						0,
						Math.PI * 2,
						true
					);
					context.fill();
					context.stroke();

					context.beginPath();
					context.arc(
						btn_position[0],
						btn_position[1],
						10,
						0,
						Math.PI * 2,
						true
					);
					context.fill();
					context.stroke();
				}
			}

			// table cards
			if (flop != "") {
				const chars = flop.split("");
				drawFrontCard(
					context,
					width / 3 + 50,
					height / 2 - 50,
					chars[0],
					chars[1]
				);
				drawFrontCard(
					context,
					width / 3 + 110,
					height / 2 - 50,
					chars[2],
					chars[3]
				);
				drawFrontCard(
					context,
					width / 3 + 170,
					height / 2 - 50,
					chars[4],
					chars[5]
				);
			}
			if (turn != "") {
				const chars = turn.split("");
				drawFrontCard(
					context,
					width / 3 + 230,
					height / 2 - 50,
					chars[0],
					chars[1]
				);
			}
			if (river != "") {
				const chars = river.split("");
				drawFrontCard(
					context,
					width / 3 + 290,
					height / 2 - 50,
					chars[0],
					chars[1]
				);
			}

			drawPots(context);
			console.log(playerStates);
		}

		function log(msg, type = "status") {
			console.log(msg);
			$log.innerHTML += `<p class="msg msg--${type}">${msg}</p>`;
			$log.scrollTop += 1000;
		}

		function clearStreet(clear_fold) {
			// clear everything visually for this street
			// there should not be an action, contribution, or current bet
			// go through each player state and set their action to be blank
			// if clear_fold is true, we also clear "fold", if not, we leave it
			for (var mapped_index in playerStates) {
				var latest = playerStates[mapped_index];
				if (latest.action != "fold" || clear_fold) {
					latest.action = null;
				}
				currentBet = null;
				latest.street_contributions = null;
			}
		}

		function updatePlayer(mapped_index, msg) {
			// Create new player
			if (!(mapped_index in playerStates)) {
				playerStates[mapped_index] = new Player({
					name: msg.player_name,
					index: msg.index,
					money: msg.money,
				});
			}

			let player = playerStates[mapped_index];
			player.name = msg.player_name;
			player.index = msg.index;
			player.money = msg.money;

			if ("action" in msg) {
				player.action = msg.action;
			}

			player.street_contributions = msg.street_contributions;
			player.is_active = msg.is_active;
		}

		function connect() {
			disconnect();

			const { location } = window;

			const proto = location.protocol.startsWith("https") ? "wss" : "ws";
			const wsUri = `${proto}://${location.host}/ws`;

			log("Connecting...");
			socket = new WebSocket(wsUri);

			socket.onopen = () => {
				log("Connected");
				updateConnectionStatus();
			};

			socket.onmessage = (ev) => {
				var msg;
				try {
					msg = JSON.parse(ev.data);
				} catch { }
				if (msg != null) {
					console.log("hello: " + JSON.stringify(msg));
					if (msg.msg_type == "joined_game") {
						playerAtTable = true;
						yourIdx = msg.index;
						$tableName.innerHTML = msg.table_name;
						log(ev.data, "message");
						$gameMenu.style.display = "block";
						$tableControls.style.display = "block";
						$lobbyMenu.style.display = "none";
					} else if (msg.msg_type == "new_hand") {
						// Show Table
						$gameMenu.style.display = "block";
						$lobbyMenu.style.display = "none";
						// reset the values for the next hand
						for (var mapped_index in playerStates) {
							// Give every player two cards
							playerStates[mapped_index].giveCards(
								new PlayerCard(false),
								new PlayerCard(false)
							);
						}
						hole = "";
						flop = "";
						turn = "";
						river = "";
						clearStreet(true);
						// e.g. button_idx = 3
						buttonIdx = msg.button_index;
						log("\n\nPlaying hand " + msg.hand_num, "message");
					} else if (msg.msg_type == "player_action") {
						// handle json messages
						// the mapped_index is where we draw that player on the UI
						// Our index is always mapped to index 0 (bottom middle)
						// e.g. If we are index 4, and another player is index 2,
						// then they map to 7 (i.e. two to our right)
						// Note: we need to add 9 in the equation because javascript does
						// modulo wrong for negative numbers lol
						var mapped_index = (msg.index - yourIdx + 9) % 9;
						updatePlayer(mapped_index, msg);
						if (mapped_index == 0) {
							$betSlider.max = msg.money;
						}
						pots = msg.pots;
						if (msg.action === "big blind") {
							bigBlind = msg.amount;
							$betSlider.min = 2 * bigBlind;
						}
						currentBet = msg.current_bet;
						var minBet = currentBet;
						if (minBet < 2 * bigBlind && flop == "") {
							minBet = 2 * bigBlind;
						} else if (minBet < bigBlind) {
							minBet = bigBlind;
						}

						$betSlider.min = minBet;
						$betSlider.value = minBet;
						$betSize.value = minBet;
						console.log("setting current bet to now: " + currentBet);
					} else if (msg.msg_type == "player_info") {
						var mapped_index = (msg.index - yourIdx + 9) % 9;
						updatePlayer(mapped_index, msg);

						if (mapped_index == 0) {
							$betSlider.max = msg.money;
						}
					} else if (msg.msg_type == "prompt") {
						log(msg.prompt, "message");
					} else if (msg.msg_type == "hole_cards") {
						hole = msg.hole_cards;
						var chars = hole.split("");
						let player = playerStates[0];
						player.giveCards(
							new PlayerCard(true, chars[0], chars[1]),
							new PlayerCard(true, chars[2], chars[3])
						);
						log(ev.data, "message"); // TODO remove this log? or good for hand history
					} else if (msg.msg_type == "flop") {
						flop = msg.flop;
						clearStreet(false);
						log(ev.data, "message");
					} else if (msg.msg_type == "turn") {
						turn = msg.turn;
						clearStreet(false);
						log(ev.data, "message");
					} else if (msg.msg_type == "river") {
						river = msg.river;
						clearStreet(false);
						log(ev.data, "message");
					} else if (msg.msg_type == "player_to_act") {
						toActIdx = msg.index; // parseInt(ev.data.slice(-1));
						playerToAct = msg.name;
					} else if (msg.msg_type == "paying_out") {
						if (msg.is_showdown) {
							log("========= SHOWDOWN =========")
						} else {
							log("======== Ending before showdown =======")
						}
						let output1 = ("paying out " + msg.payout + " to " +
							msg.player_name + ", with hole cards = " + msg.hole_cards)
						log(output1, "message");
						let output2 = "hand result = " + msg.hand_result
						log(output2, "message");
					} else if (msg.msg_type == "left_game") {
<<<<<<< HEAD
						// Clear game info
						init();
						playerAtTable = false;
						// Show Lobby
						$gameMenu.style.display = "none";
						$tableControls.style.display = "none";
						$lobbyMenu.style.display = "block";
						// have this log for now just for clarity. if the UI is more clear wont need?
						log("You have left the game and are in the lobby", "message")
=======
					    // want to clear the screen
					    // TODO: how come the cards and players still show up Mike?
					    drawTable(context, width, height);
					    // Show Lobby					    
					    $gameMenu.style.display = "none";
					    $lobbyMenu.style.display = "block";
					    // have this log for now just for clarity. if the UI is more clear wont need?
					    log("You have left the game and are in the lobby", "message")
>>>>>>> a25a2574
					} else if (msg.msg_type == "created_game") {
						// TODO: anything needed here?
						// msg.table_name
						log(ev.data, "message");
					} else if (msg.msg_type == "name_changed") {
						let output = "You have changed your name to " + msg.new_name
						log(output, "message");
					} else if (msg.msg_type == "chat") {
						let output = msg.player_name + ": " + msg.text
						log(output, "message");
					} else if (msg.msg_type == "tables_list") {
<<<<<<< HEAD
						let tables = "";
						for (let table of msg.tables) {
							tables += "<p>" + table + "</p>";
						}
						$publicTableList.innerHTML = tables;
						log(ev.data, "message");
=======
					    // TODO show in a list on front end?
					    log(ev.data, "message");	
					} else if (msg.msg_type == "unable_to_join") {
					    let output = "Unable to join table " + msg.table_name +": " +  msg.reason
					    log(output, "message");	
					} else if (msg.msg_type == "unable_to_create") {
					    let output = "Unable to create table: " +  msg.reason
					    log(output, "message");	
>>>>>>> a25a2574
					} else {
						log("We are not handling this message properly!", "message");
					}
				} else {
					log("SHOULD NOT BE ANY OF THESE", "message")
					log(ev.data, "message");
				}

				if (playerAtTable) {
					drawEverything();
				} else {
					drawTable(context, width, height);
				}
			};

			socket.onclose = () => {
				log("Disconnected");
				socket = null;
				updateConnectionStatus();
			};
		}

		function disconnect() {
			if (socket) {
				log("Disconnecting...");
				socket.close();
				socket = null;

				updateConnectionStatus();
			}
		}

		function updateConnectionStatus() {
			if (socket) {
				$status.style.backgroundColor = "transparent";
				$status.style.color = "#55ff55";
				$status.textContent = `Connected`;
				$input.focus();
			} else {
				$status.style.backgroundColor = "transparent";
				$status.style.color = "#ff5555";
				$status.textContent = "Disconnected";
			}
<<<<<<< HEAD
		}

		function setPlayerName() {
			var msg = {}; // build the json to send
			msg["msg_type"] = "name";
			msg["player_name"] = $playerName.value;

			log("Sending: " + JSON.stringify(msg));
			socket.send(JSON.stringify(msg));
		}

		function joinTable() {
			var msg = {}; // build the json to send
			msg["msg_type"] = "join";
			msg["table_name"] = $tableId.value;
			msg["password"] = "123";
			log("Sending: " + JSON.stringify(msg));
			socket.send(JSON.stringify(msg));
		}

		function listPublicTable() {
			var msg = {}; // build the json to send
			msg["msg_type"] = "list";

			log("Sending: " + JSON.stringify(msg));
			socket.send(JSON.stringify(msg));
		}

		function createTable() {
			var msg = {}; // build the json to send
			msg["msg_type"] = "create";
			msg["max_players"] = parseInt($playerLimitSlider.value);
			msg["num_bots"] = parseInt($botNumberSlider.value);
			msg["small_blind"] = parseInt($smallBlindValue.value);
			msg["big_blind"] = parseInt($bigBlindValue.value);
			msg["buy_in"] = parseInt($startingStackValue.value);
			msg["is_private"] = false;
			msg["password"] = "123";
			log("Sending: " + JSON.stringify(msg));
			socket.send(JSON.stringify(msg));
		}

		function playerAction(action) {
			var msg = {}; // build the json to send
			msg["msg_type"] = "player_action";
			msg["action"] = action;

			if (action == "bet") {
				msg["amount"] = $betSize.value;
=======

			function createTable() {
			    var msg = {}; // build the json to send
			    msg["msg_type"] = "create";
			    msg["max_players"] = 9;
			    msg["num_bots"] = 8;			    
			    msg["small_blind"] = 5;
			    msg["big_blind"] = 10;
			    msg["buy_in"] = 1000;
			    msg["is_private"] = false;
			    msg["password"] = "123";
			    log("Sending: " + JSON.stringify(msg));
			    socket.send(JSON.stringify(msg));
>>>>>>> a25a2574
			}

			log("Sending: " + JSON.stringify(msg));
			socket.send(JSON.stringify(msg));
		}

		function leaveTable() {
			var msg = {}; // build the json to send

			msg["msg_type"] = "leave";

			log("Sending: " + JSON.stringify(msg));
			socket.send(JSON.stringify(msg));
		}

		function sendMessage() {
			var msg = {}; // build the json to send

<<<<<<< HEAD
			msg["msg_type"] = "chat";
			msg["text"] = $input.value;

			log("Sending: " + JSON.stringify(msg));
			socket.send(JSON.stringify(msg));
=======
				log("Sending: " + JSON.stringify(msg));
			    socket.send(JSON.stringify(msg));
			    // note: we don't show the lobby until we get the confirmation from the game that we
			    // actually left the game successfully
			}
>>>>>>> a25a2574

			$input.value = "";
			$input.focus();
		}

		$form.addEventListener("submit", (ev) => {
			// this remnant from the template is needed for the app not to crash
			// I guess it prevents the form from doing something?
			ev.preventDefault();
		});

		$betSlider.oninput = function () {
			$betSize.value = this.value;
		};

		$playerLimitSlider.oninput = function () {
			$playerLimitValue.innerHTML = this.value;
		}

		$botNumberSlider.oninput = function () {
			$botNumberValue.innerHTML = this.value;
		}

		$sitoutbtn.oninput = function () {
			var msg = {}; // build the json to send
			if (this.checked) {
				msg["msg_type"] = "sitout";
			} else {
				msg["msg_type"] = "imback";
			}

			log("Sending: " + JSON.stringify(msg));
			socket.send(JSON.stringify(msg));
		};

		connect();
		updateConnectionStatus();
		init();
		drawTable(context, width, height);
	</script>
</body>

</html><|MERGE_RESOLUTION|>--- conflicted
+++ resolved
@@ -585,7 +585,6 @@
 						let output2 = "hand result = " + msg.hand_result
 						log(output2, "message");
 					} else if (msg.msg_type == "left_game") {
-<<<<<<< HEAD
 						// Clear game info
 						init();
 						playerAtTable = false;
@@ -595,16 +594,6 @@
 						$lobbyMenu.style.display = "block";
 						// have this log for now just for clarity. if the UI is more clear wont need?
 						log("You have left the game and are in the lobby", "message")
-=======
-					    // want to clear the screen
-					    // TODO: how come the cards and players still show up Mike?
-					    drawTable(context, width, height);
-					    // Show Lobby					    
-					    $gameMenu.style.display = "none";
-					    $lobbyMenu.style.display = "block";
-					    // have this log for now just for clarity. if the UI is more clear wont need?
-					    log("You have left the game and are in the lobby", "message")
->>>>>>> a25a2574
 					} else if (msg.msg_type == "created_game") {
 						// TODO: anything needed here?
 						// msg.table_name
@@ -616,15 +605,12 @@
 						let output = msg.player_name + ": " + msg.text
 						log(output, "message");
 					} else if (msg.msg_type == "tables_list") {
-<<<<<<< HEAD
 						let tables = "";
 						for (let table of msg.tables) {
 							tables += "<p>" + table + "</p>";
 						}
 						$publicTableList.innerHTML = tables;
 						log(ev.data, "message");
-=======
-					    // TODO show in a list on front end?
 					    log(ev.data, "message");	
 					} else if (msg.msg_type == "unable_to_join") {
 					    let output = "Unable to join table " + msg.table_name +": " +  msg.reason
@@ -632,7 +618,6 @@
 					} else if (msg.msg_type == "unable_to_create") {
 					    let output = "Unable to create table: " +  msg.reason
 					    log(output, "message");	
->>>>>>> a25a2574
 					} else {
 						log("We are not handling this message properly!", "message");
 					}
@@ -676,7 +661,6 @@
 				$status.style.color = "#ff5555";
 				$status.textContent = "Disconnected";
 			}
-<<<<<<< HEAD
 		}
 
 		function setPlayerName() {
@@ -726,21 +710,6 @@
 
 			if (action == "bet") {
 				msg["amount"] = $betSize.value;
-=======
-
-			function createTable() {
-			    var msg = {}; // build the json to send
-			    msg["msg_type"] = "create";
-			    msg["max_players"] = 9;
-			    msg["num_bots"] = 8;			    
-			    msg["small_blind"] = 5;
-			    msg["big_blind"] = 10;
-			    msg["buy_in"] = 1000;
-			    msg["is_private"] = false;
-			    msg["password"] = "123";
-			    log("Sending: " + JSON.stringify(msg));
-			    socket.send(JSON.stringify(msg));
->>>>>>> a25a2574
 			}
 
 			log("Sending: " + JSON.stringify(msg));
@@ -759,19 +728,11 @@
 		function sendMessage() {
 			var msg = {}; // build the json to send
 
-<<<<<<< HEAD
 			msg["msg_type"] = "chat";
 			msg["text"] = $input.value;
 
 			log("Sending: " + JSON.stringify(msg));
 			socket.send(JSON.stringify(msg));
-=======
-				log("Sending: " + JSON.stringify(msg));
-			    socket.send(JSON.stringify(msg));
-			    // note: we don't show the lobby until we get the confirmation from the game that we
-			    // actually left the game successfully
-			}
->>>>>>> a25a2574
 
 			$input.value = "";
 			$input.focus();
